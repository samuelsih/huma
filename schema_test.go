--- conflicted
+++ resolved
@@ -73,14 +73,6 @@
 	return s
 }
 
-<<<<<<< HEAD
-type TypedIntegerWithCustomLimits int
-
-func (c *TypedIntegerWithCustomLimits) TransformSchema(r huma.Registry, s *huma.Schema) *huma.Schema {
-	s.Minimum = Ptr(float64(1))
-	s.Maximum = Ptr(float64(10))
-	return s
-=======
 type TypedStringWithCustomLength string
 
 func (c TypedStringWithCustomLength) Schema(r huma.Registry) *huma.Schema {
@@ -89,7 +81,14 @@
 		MinLength: Ptr(1),
 		MaxLength: Ptr(10),
 	}
->>>>>>> badc5521
+}
+
+type TypedIntegerWithCustomLimits int
+
+func (c *TypedIntegerWithCustomLimits) TransformSchema(r huma.Registry, s *huma.Schema) *huma.Schema {
+	s.Minimum = Ptr(float64(1))
+	s.Maximum = Ptr(float64(10))
+	return s
 }
 
 func TestSchema(t *testing.T) {
@@ -866,7 +865,99 @@
 			panics: `nullable is not supported for field 'Value' which is type '#/components/schemas/ValueStruct'`,
 		},
 		{
-<<<<<<< HEAD
+			name: "field-custom-length-string-in-slice",
+			input: struct {
+				Values []TypedStringWithCustomLength `json:"values"`
+			}{},
+			expected: ` {
+				"additionalProperties":false,
+				"properties":{
+					"values":{
+						"type":"array",
+						"items":{
+							"type":"string",
+							"minLength":1,
+							"maxLength":10
+						}
+					}
+				},
+				"required":["values"],
+				"type":"object"
+			}`,
+		},
+		{
+			name: "field-custom-length-string",
+			input: struct {
+				Value TypedStringWithCustomLength `json:"value"`
+			}{},
+			expected: ` {
+				"additionalProperties":false,
+				"properties":{
+					"value":{
+						"type":"string",
+						"minLength":1,
+						"maxLength":10
+					}
+				},
+				"required":["value"],
+				"type":"object"
+			}`,
+		},
+		{
+			name: "field-custom-length-string-with-tag",
+			input: struct {
+				Value TypedStringWithCustomLength `json:"value" maxLength:"20"`
+			}{},
+			expected: ` {
+				"additionalProperties":false,
+				"properties":{
+					"value":{
+						"type":"string",
+						"minLength":1,
+						"maxLength":20
+					}
+				},
+				"required":["value"],
+				"type":"object"
+			}`,
+		},
+		{
+			name: "field-ptr-to-custom-length-string",
+			input: struct {
+				Value *TypedStringWithCustomLength `json:"value"`
+			}{},
+			expected: ` {
+				"additionalProperties":false,
+				"properties":{
+					"value":{
+						"type":"string",
+						"minLength":1,
+						"maxLength":10
+					}
+				},
+				"required":["value"],
+				"type":"object"
+			}`,
+		},
+		{
+			name: "field-ptr-to-custom-length-string-with-tag",
+			input: struct {
+				Value *TypedStringWithCustomLength `json:"value" minLength:"0"`
+			}{},
+			expected: ` {
+				"additionalProperties":false,
+				"properties":{
+					"value":{
+						"type":"string",
+						"minLength":0,
+						"maxLength":10
+					}
+				},
+				"required":["value"],
+				"type":"object"
+			}`,
+		},
+		{
 			name: "field-custom-limits-int",
 			input: struct {
 				Value TypedIntegerWithCustomLimits `json:"value"`
@@ -908,99 +999,13 @@
 			name: "field-ptr-to-custom-limits-int",
 			input: struct {
 				Value *TypedIntegerWithCustomLimits `json:"value"`
-=======
-			name: "field-custom-length-string-in-slice",
-			input: struct {
-				Values []TypedStringWithCustomLength `json:"values"`
-			}{},
-			expected: ` {
-				"additionalProperties":false,
-				"properties":{
-					"values":{
-						"type":"array",
-						"items":{
-							"type":"string",
-							"minLength":1,
-							"maxLength":10
-						}
-					}
-				},
-				"required":["values"],
-				"type":"object"
-			}`,
-		},
-		{
-			name: "field-custom-length-string",
-			input: struct {
-				Value TypedStringWithCustomLength `json:"value"`
 			}{},
 			expected: ` {
 				"additionalProperties":false,
 				"properties":{
 					"value":{
-						"type":"string",
-						"minLength":1,
-						"maxLength":10
-					}
-				},
-				"required":["value"],
-				"type":"object"
-			}`,
-		},
-		{
-			name: "field-custom-length-string-with-tag",
-			input: struct {
-				Value TypedStringWithCustomLength `json:"value" maxLength:"20"`
-			}{},
-			expected: ` {
-				"additionalProperties":false,
-				"properties":{
-					"value":{
-						"type":"string",
-						"minLength":1,
-						"maxLength":20
-					}
-				},
-				"required":["value"],
-				"type":"object"
-			}`,
-		},
-		{
-			name: "field-ptr-to-custom-length-string",
-			input: struct {
-				Value *TypedStringWithCustomLength `json:"value"`
-			}{},
-			expected: ` {
-				"additionalProperties":false,
-				"properties":{
-					"value":{
-						"type":"string",
-						"minLength":1,
-						"maxLength":10
-					}
-				},
-				"required":["value"],
-				"type":"object"
-			}`,
-		},
-		{
-			name: "field-ptr-to-custom-length-string-with-tag",
-			input: struct {
-				Value *TypedStringWithCustomLength `json:"value" minLength:"0"`
->>>>>>> badc5521
-			}{},
-			expected: ` {
-				"additionalProperties":false,
-				"properties":{
-					"value":{
-<<<<<<< HEAD
 						"format":"int64",
 						"type": ["integer", "null"]
-=======
-						"type":"string",
-						"minLength":0,
-						"maxLength":10
->>>>>>> badc5521
 					}
 				},
 				"required":["value"],
